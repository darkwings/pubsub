// Copyright 2016 Google Inc.
//
// Licensed under the Apache License, Version 2.0 (the "License");
// you may not use this file except in compliance with the License.
// You may obtain a copy of the License at
//
//      http://www.apache.org/licenses/LICENSE-2.0
//
// Unless required by applicable law or agreed to in writing, software
// distributed under the License is distributed on an "AS IS" BASIS,
// WITHOUT WARRANTIES OR CONDITIONS OF ANY KIND, either express or implied.
// See the License for the specific language governing permissions and
// limitations under the License.
//
////////////////////////////////////////////////////////////////////////////////

package com.google.pubsub.flic.controllers;

import com.beust.jcommander.internal.Nullable;
import com.google.common.util.concurrent.ListenableFuture;
import com.google.common.util.concurrent.SettableFuture;
import com.google.protobuf.Duration;
import com.google.protobuf.Timestamp;
import com.google.pubsub.flic.common.LatencyDistribution;
import com.google.pubsub.flic.common.LoadtestGrpc;
import com.google.pubsub.flic.common.LoadtestProto;
import com.google.pubsub.flic.common.LoadtestProto.KafkaOptions;
import com.google.pubsub.flic.common.LoadtestProto.PubsubOptions;
import com.google.pubsub.flic.common.LoadtestProto.StartRequest;
import com.google.pubsub.flic.common.LoadtestProto.StartResponse;
import io.grpc.ManagedChannelBuilder;
import io.grpc.stub.StreamObserver;
import java.util.concurrent.ExecutionException;
import java.util.concurrent.ScheduledExecutorService;
import java.util.concurrent.TimeUnit;
import org.slf4j.Logger;
import org.slf4j.LoggerFactory;

/**
 * Manages remote clients by starting, performing health checks, and collecting statistics
 * on running clients.
 */
public class Client {
  static final String TOPIC_PREFIX = "cloud-pubsub-loadtest-";
  private static final Logger log = LoggerFactory.getLogger(Client.class);
  private static final int PORT = 5000;
  public static int messageSize;
  public static int requestRate;
  public static Timestamp startTime;
  public static int loadtestLengthSeconds;
  public static int publishBatchSize;
  public static int maxMessagesPerPull;
  public static int pollLength;
  public static String broker;
  public static int maxOutstandingRequests;
  public static long burnInTimeMillis;
  public static int numberOfMessages = 0;
  private final ClientType clientType;
  private final String networkAddress;
  private final String project;
  private final String topic;
  private final String subscription;
  private final ScheduledExecutorService executorService;
  private ClientStatus clientStatus;
  private LoadtestGrpc.LoadtestStub stub;
  private int errors = 0;
  private long[] bucketValues = new long[LatencyDistribution.LATENCY_BUCKETS.length];
  private long runningSeconds = 0;
  private SettableFuture<Void> doneFuture = SettableFuture.create();

  Client(ClientType clientType, String networkAddress, String project,
         @Nullable String subscription, ScheduledExecutorService executorService) {
    this.clientType = clientType;
    this.networkAddress = networkAddress;
    this.clientStatus = ClientStatus.NONE;
    this.project = project;
    this.topic = TOPIC_PREFIX + getTopicSuffix(clientType);
    this.subscription = subscription;
    this.executorService = executorService;
  }

  static String getTopicSuffix(ClientType clientType) {
    switch (clientType) {
      case CPS_GCLOUD_JAVA_PUBLISHER:
      case CPS_GCLOUD_JAVA_SUBSCRIBER:
      case CPS_GCLOUD_PYTHON_PUBLISHER:
        return "gcloud";
      case KAFKA_PUBLISHER:
      case KAFKA_SUBSCRIBER:
        return "kafka";
    }
    return null;
  }

  ClientType getClientType() {
    return clientType;
  }

  ListenableFuture<Void> getDoneFuture() {
    return doneFuture;
  }

  private LoadtestGrpc.LoadtestStub getStub() {
    return LoadtestGrpc.newStub(
        ManagedChannelBuilder.forAddress(networkAddress, PORT).usePlaintext(true).build());
  }

  long getRunningSeconds() {
    return runningSeconds;
  }

  long[] getBucketValues() {
    return bucketValues;
  }

  void start() throws Throwable {
    // Send a gRPC call to start the server
    log.info("Connecting to " + networkAddress + ":" + PORT);
    StartRequest.Builder requestBuilder = StartRequest.newBuilder()
        .setProject(project)
        .setTopic(topic)
        .setMaxOutstandingRequests(maxOutstandingRequests)
        .setMessageSize(messageSize)
        .setRequestRate(requestRate)
        .setStartTime(startTime)
        .setPublishBatchSize(publishBatchSize);
    if (numberOfMessages > 0) {
      requestBuilder.setNumberOfMessages(numberOfMessages);
    } else {
      requestBuilder.setTestDuration(Duration.newBuilder()
          .setSeconds(loadtestLengthSeconds).build());
    }
    switch (clientType) {
<<<<<<< HEAD
      case CPS_GCLOUD_JAVA_PUBLISHER:
      case CPS_GCLOUD_PYTHON_PUBLISHER:
        requestBuilder.setPubsubOptions(PubsubOptions.newBuilder()
            .setPublishBatchSize(cpsPublishBatchSize));
=======
      case CPS_GCLOUD_PUBLISHER:
        requestBuilder.setPubsubOptions(PubsubOptions.newBuilder());
>>>>>>> e18129f3
        break;
      case CPS_GCLOUD_JAVA_SUBSCRIBER:
        requestBuilder.setPubsubOptions(PubsubOptions.newBuilder()
            .setSubscription(subscription)
            .setMaxMessagesPerPull(maxMessagesPerPull));
        break;
      case KAFKA_PUBLISHER:
        requestBuilder.setKafkaOptions(KafkaOptions.newBuilder()
            .setBroker(broker));
        break;
      case KAFKA_SUBSCRIBER:
        requestBuilder.setKafkaOptions(KafkaOptions.newBuilder()
            .setBroker(broker)
            .setPollLength(pollLength));
        break;
    }
    StartRequest request = requestBuilder.build();
    SettableFuture<Void> startFuture = SettableFuture.create();
    stub = getStub();
    stub.start(request, new StreamObserver<StartResponse>() {
      private int connectionErrors = 0;
      @Override
      public void onNext(StartResponse response) {
        log.info("Successfully started client [" + networkAddress + "]");
        clientStatus = ClientStatus.RUNNING;
        startFuture.set(null);
      }

      @Override
      public void onError(Throwable throwable) {
        if (connectionErrors > 10) {
          log.error("Client failed to start " + connectionErrors + " times, shutting down.");
          clientStatus = ClientStatus.FAILED;
          startFuture.setException(throwable);
          doneFuture.setException(throwable);
          return;
        }
        connectionErrors++;
        try {
          Thread.sleep(5000);
        } catch (InterruptedException e) {
          log.info("Interrupted during back off, retrying.");
        }
        log.debug("Going to retry client connection, likely due to start up time.");
        stub = getStub();
        stub.start(request, this);
      }

      @Override
      public void onCompleted() {
      }
    });
    try {
      startFuture.get();
      executorService.scheduleAtFixedRate(this::checkClient, 20, 20, TimeUnit.SECONDS);
    } catch (ExecutionException e) {
      throw e.getCause();
    }
  }

  private void checkClient() {
    if (clientStatus != ClientStatus.RUNNING) {
      return;
    }
    stub.check(LoadtestProto.CheckRequest.getDefaultInstance(),
        new StreamObserver<LoadtestProto.CheckResponse>() {
          @Override
          public void onNext(LoadtestProto.CheckResponse checkResponse) {
            log.debug("Connected to client.");
            if (checkResponse.getIsFinished()) {
              clientStatus = ClientStatus.STOPPED;
              doneFuture.set(null);
            }
            if (System.currentTimeMillis() < burnInTimeMillis) {
              return;
            }
            synchronized (this) {
              for (int i = 0; i < LatencyDistribution.LATENCY_BUCKETS.length; i++) {
                bucketValues[i] += checkResponse.getBucketValues(i);
              }
              runningSeconds = checkResponse.getRunningDuration().getSeconds();
            }
          }

          @Override
          public void onError(Throwable throwable) {
            if (errors > 3) {
              clientStatus = ClientStatus.FAILED;
              doneFuture.setException(throwable);
              log.error(clientType + " client failed " + errors + 
                        " health checks, something went wrong.");
              return;
            }
            log.warn("Unable to connect to " + clientType + " client, probably a transient error.");
            stub = getStub();
            errors++;
          }

          @Override
          public void onCompleted() {
            errors = 0;
          }
        });
  }

  /**
   * An enum representing the possible client types.
   */
  public enum ClientType {
    CPS_GCLOUD_JAVA_PUBLISHER,
    CPS_GCLOUD_JAVA_SUBSCRIBER,
    CPS_GCLOUD_PYTHON_PUBLISHER,
    KAFKA_PUBLISHER,
    KAFKA_SUBSCRIBER;
    
    public boolean isCpsPublisher() {
      switch (this) {
        case CPS_GCLOUD_JAVA_PUBLISHER:
        case CPS_GCLOUD_PYTHON_PUBLISHER:
          return true;
        default:
          return false;
      }
    }

    public ClientType getSubscriberType() {
      switch (this) {
        case CPS_GCLOUD_JAVA_PUBLISHER:
        case CPS_GCLOUD_PYTHON_PUBLISHER:
          return CPS_GCLOUD_JAVA_SUBSCRIBER;
        case KAFKA_PUBLISHER:
          return KAFKA_SUBSCRIBER;
        default:
          return this;
      }
    }

    @Override
    public String toString() {
      return name().toLowerCase().replace('_', '-');
    }
  }

  private enum ClientStatus {
    NONE,
    RUNNING,
    STOPPED,
    FAILED,
  }
}<|MERGE_RESOLUTION|>--- conflicted
+++ resolved
@@ -131,16 +131,6 @@
           .setSeconds(loadtestLengthSeconds).build());
     }
     switch (clientType) {
-<<<<<<< HEAD
-      case CPS_GCLOUD_JAVA_PUBLISHER:
-      case CPS_GCLOUD_PYTHON_PUBLISHER:
-        requestBuilder.setPubsubOptions(PubsubOptions.newBuilder()
-            .setPublishBatchSize(cpsPublishBatchSize));
-=======
-      case CPS_GCLOUD_PUBLISHER:
-        requestBuilder.setPubsubOptions(PubsubOptions.newBuilder());
->>>>>>> e18129f3
-        break;
       case CPS_GCLOUD_JAVA_SUBSCRIBER:
         requestBuilder.setPubsubOptions(PubsubOptions.newBuilder()
             .setSubscription(subscription)
